<!doctype html>
<html lang="en">
  <head>
    <meta charset="UTF-8" />
    <meta name="viewport" content="width=device-width, initial-scale=1.0" />
    <title>DICTATEAI - Dictation App</title>
    <link rel="stylesheet" href="index.css" />
    <link rel="preconnect" href="https://fonts.googleapis.com" />
    <link rel="preconnect" href="https://fonts.gstatic.com" crossorigin />
    <link
      href="https://fonts.googleapis.com/css2?family=Inter:wght@300;400;500;600;700&display=swap"
      rel="stylesheet"
    />
    <script src="https://cdnjs.cloudflare.com/ajax/libs/pdf.js/3.11.174/pdf.min.js"></script>
    <script>
      if (typeof pdfjsLib !== 'undefined') {
        pdfjsLib.GlobalWorkerOptions.workerSrc = 'https://cdnjs.cloudflare.com/ajax/libs/pdf.js/3.11.174/pdf.worker.min.js';
      } else {
        console.error("PDF.js library not loaded.");
      }
    </script>
    <script type="importmap">
      {
        "imports": {
          "@google/genai": "https://esm.sh/@google/genai@^0.8.0",
          "marked": "https://esm.sh/marked@^4.0.0",
          "jszip": "https://esm.sh/jszip@3.10.1"
        }
      }
    </script>
  </head>
  <body>
    <!-- Password Protection Modal -->
    <div id="passwordModal" class="password-modal">
      <div class="password-modal-content">
        <div class="password-modal-header">
          <div class="app-logo-container">
            <h1 class="app-logo">DICTATEAI</h1>
            <div class="app-logo-subtitle">Intelligence Artificielle de Dictée</div>
          </div>
          <h2>Accès Sécurisé</h2>
          <p>Veuillez entrer le mot de passe pour accéder à l'application</p>
        </div>
        <div class="password-modal-body">
          <input 
            type="password" 
            id="passwordInput" 
            placeholder="Mot de passe"
            autocomplete="current-password"
          />
          <button id="passwordSubmit" class="password-submit-btn">
            <i class="fas fa-unlock"></i>
            Accéder
          </button>
          <div id="passwordError" class="password-error" style="display: none;">
            Mot de passe incorrect. Veuillez réessayer.
          </div>
        </div>
      </div>
    </div>

    <div class="app-container" id="mainApp" style="display: none;">
      <div class="main-content">
        <div class="note-area">
          <div class="note-header">
            <div class="header-left">
              <div class="app-brand">
                <h1 class="app-title">DICTATEAI</h1>
                <div class="app-tagline">Powered by AI</div>
              </div>
              <div class="editor-title" contenteditable="true" placeholder="Untitled Note">
                Untitled Note
              </div>
            </div>
            <div class="tab-navigation-container">
              <div class="tab-navigation">
                <button class="tab-button active" data-tab="summary">Résumé</button>
                <button class="tab-button" data-tab="note">Note Détaillée</button>
                <button class="tab-button" data-tab="raw">Brut</button>
                <div class="active-tab-indicator"></div>
              </div>
            </div>
          </div>

          <div class="note-content-wrapper">
            <div
              id="summaryEditor"
              class="note-content active"
              contenteditable="true"
              placeholder="Le résumé éditable apparaîtra ici..."
            ></div>
            <div
              id="polishedNote"
              class="note-content"
              placeholder="La note détaillée (lecture seule) apparaîtra ici..."
            ></div>
            <div
              id="rawTranscription"
              class="note-content"
              contenteditable="true"
              placeholder="La transcription brute éditable apparaîtra ici..."
            ></div>
          </div>
        </div>

        <div class="recording-interface">
          <div id="liveRecordingTitle" class="live-recording-title" style="display: none">
            Recording
          </div>
          <canvas id="liveWaveformCanvas" style="display: none"></canvas>
          <div id="liveRecordingTimerDisplay" class="live-recording-timer" style="display: none">
            00:00.00
          </div>

          <div class="status-indicator">
            <span id="recordingStatus" class="status-text">Ready to record</span>
          </div>

          <div class="recording-controls">
            <button class="action-button" id="themeToggleButton" title="Toggle Theme">
              <i class="fas fa-sun"></i>
            </button>

            <button class="action-button" id="uploadAudioButton" title="Upload Audio File">
                <i class="fas fa-upload"></i>
            </button>
            <input type="file" id="audioFileUpload" accept="audio/*" style="display: none;" />

            <button class="action-button" id="uploadPdfButton" title="Téléverser un PDF">
                <i class="fas fa-file-pdf"></i>
            </button>
            <input type="file" id="pdfFileUpload" accept="application/pdf" style="display: none;" />

            <button id="recordButton" class="record-button" title="Start/Stop Recording">
              <div class="record-button-inner">
                <i class="fas fa-microphone"></i>
              </div>
              <svg class="record-waves" viewBox="0 0 200 200">
                <circle class="wave wave1" cx="100" cy="100" r="40" />
                <circle class="wave wave2" cx="100" cy="100" r="70" />
                <circle class="wave wave3" cx="100" cy="100" r="100" />
              </svg>
              <span class="record-text">Record</span>
            </button>
            
            <button class="action-button" id="refreshAllButton" title="Tout actualiser à partir du texte brut">
                <i class="fas fa-sync-alt"></i>
            </button>

            <button class="action-button" id="refreshNoteFromSummaryButton" title="Actualiser la note détaillée à partir du résumé modifié">
                <i class="fas fa-redo"></i>
            </button>

            <button class="action-button" id="copyRawTranscriptionButton" title="Copier la transcription brute">
                <i class="fas fa-clipboard-list"></i>
            </button>

            <button class="action-button" id="copySummaryButton" title="Copier le résumé (depuis l'onglet Résumé)">
                <i class="fas fa-copy"></i>
            </button>
            
            <button class="action-button" id="saveSummaryButton" title="Enregistrer le résumé (depuis l'onglet Résumé)">
                <i class="fas fa-download"></i>
            </button>

            <button class="action-button" id="saveAllButton" title="Sauvegarder tout (audio, transcription, résumé)">
                <i class="fas fa-archive"></i>
            </button>

            <div class="duration-control-group">
                <input type="number" id="durationInput" min="1" max="120" value="30" title="Durée d'enregistrement (minutes)" aria-label="Durée d'enregistrement en minutes" />
                <button class="action-button" id="setDurationButton" title="Définir la durée d'enregistrement (minutes)">
                    <i class="fas fa-hourglass-half"></i>
                </button>
            </div>

            <button class="action-button" id="newButton" title="New Note / Clear">
              <i class="fas fa-file"></i>
            </button>

            <button class="action-button" id="logoutButton" title="Se déconnecter">
              <i class="fas fa-sign-out-alt"></i>
            </button>
          </div>
        </div>
      </div>
    </div>

    <div id="micStatus" class="debug-panel"></div>

    <script>
<<<<<<< HEAD
      document.addEventListener("DOMContentLoaded", () => {
        const tabNav = document.querySelector(".tab-navigation");
        const tabButtons = tabNav.querySelectorAll(".tab-button");
        const activeTabIndicator = tabNav.querySelector(".active-tab-indicator");
        const noteContents = document.querySelectorAll(".note-content"); // Includes summaryEditor, polishedNote, rawTranscription
=======
      // Password protection system
      const CORRECT_PASSWORD = 'Mai210568';
      const PASSWORD_SESSION_KEY = 'dictation_app_authenticated';

      function checkAuthentication() {
        const isAuthenticated = sessionStorage.getItem(PASSWORD_SESSION_KEY) === 'true';
        const passwordModal = document.getElementById('passwordModal');
        const mainApp = document.getElementById('mainApp');
        
        if (isAuthenticated) {
          passwordModal.style.display = 'none';
          mainApp.style.display = 'flex';
          // Trigger entrance animation
          setTimeout(() => {
            mainApp.classList.add('app-entrance');
          }, 100);
          return true;
        } else {
          passwordModal.style.display = 'flex';
          mainApp.style.display = 'none';
          mainApp.classList.remove('app-entrance');
          return false;
        }
      }

      function authenticate(password) {
        if (password === CORRECT_PASSWORD) {
          sessionStorage.setItem(PASSWORD_SESSION_KEY, 'true');
          checkAuthentication();
          return true;
        }
        return false;
      }
>>>>>>> 3cc67086

      function logout() {
        sessionStorage.removeItem(PASSWORD_SESSION_KEY);
        checkAuthentication();
        // Clear any sensitive data
        document.getElementById('rawTranscription').innerHTML = '';
        document.getElementById('polishedNote').innerHTML = '';
        document.querySelector('.editor-title').textContent = 'Untitled Note';
      }

      // Initialize password protection
      document.addEventListener('DOMContentLoaded', () => {
        checkAuthentication();

        // Password form handling
        const passwordInput = document.getElementById('passwordInput');
        const passwordSubmit = document.getElementById('passwordSubmit');
        const passwordError = document.getElementById('passwordError');
        const logoutButton = document.getElementById('logoutButton');

<<<<<<< HEAD
          // Show the correct content div based on data-tab attribute
          const targetContentId = tabName === 'summary' ? 'summaryEditor' : (tabName === 'note' ? 'polishedNote' : 'rawTranscription');
          const targetContentDiv = document.getElementById(targetContentId);
          if (targetContentDiv) {
            targetContentDiv.classList.add("active");
=======
        function handlePasswordSubmit() {
          const password = passwordInput.value;
          if (authenticate(password)) {
            passwordError.style.display = 'none';
            passwordInput.value = '';
          } else {
            passwordError.style.display = 'block';
            passwordInput.value = '';
            passwordInput.focus();
>>>>>>> 3cc67086
          }
        }

<<<<<<< HEAD

          const originalTransition = activeTabIndicator.style.transition;
          if (skipAnimation) {
            activeTabIndicator.style.transition = "none";
          } else {
            activeTabIndicator.style.transition = ""; // Use CSS defined transition
=======
        passwordSubmit.addEventListener('click', handlePasswordSubmit);
        
        passwordInput.addEventListener('keypress', (e) => {
          if (e.key === 'Enter') {
            handlePasswordSubmit();
>>>>>>> 3cc67086
          }
        });

        logoutButton.addEventListener('click', logout);

<<<<<<< HEAD
          if (skipAnimation) {
            activeTabIndicator.offsetHeight; // Force reflow
            activeTabIndicator.style.transition = originalTransition;
          }
=======
        // Focus password input when modal is shown
        if (document.getElementById('passwordModal').style.display !== 'none') {
          passwordInput.focus();
>>>>>>> 3cc67086
        }

        // Tab navigation code (only runs if authenticated)
        if (checkAuthentication()) {
          const tabNav = document.querySelector(".tab-navigation");
          const tabButtons = tabNav.querySelectorAll(".tab-button");
          const activeTabIndicator = tabNav.querySelector(".active-tab-indicator");
          const noteContents = document.querySelectorAll(".note-content");

<<<<<<< HEAD
        // Set initial active tab based on HTML class
        const initiallyActiveButton = tabNav.querySelector(".tab-button.active");
        if (initiallyActiveButton) {
          requestAnimationFrame(() => { // Ensure layout is complete
             setActiveTab(initiallyActiveButton, true); // true to skip animation on load
          });
        }
        
        // Ensure tab indicator is correctly positioned on resize
        window.addEventListener("resize", () => {
            requestAnimationFrame(() => {
                const currentActiveButton = tabNav.querySelector(".tab-button.active");
                if (currentActiveButton) {
                    setActiveTab(currentActiveButton, true); // true to skip animation
                }
            });
        });
=======
          function setActiveTab(activeButton, skipAnimation = false) {
            if (!activeButton || !activeTabIndicator) return;

            tabButtons.forEach((btn) => btn.classList.remove("active"));
            activeButton.classList.add("active");

            const tabName = activeButton.getAttribute("data-tab");
            noteContents.forEach((content) => content.classList.remove("active"));

            if (tabName === "raw") {
              document.getElementById("rawTranscription").classList.add("active");
            } else {
              document.getElementById("polishedNote").classList.add("active");
            }

            const originalTransition = activeTabIndicator.style.transition;
            if (skipAnimation) {
              activeTabIndicator.style.transition = "none";
            } else {
              activeTabIndicator.style.transition = "";
            }

            activeTabIndicator.style.left = `${activeButton.offsetLeft}px`;
            activeTabIndicator.style.width = `${activeButton.offsetWidth}px`;

            if (skipAnimation) {
              activeTabIndicator.offsetHeight;
              activeTabIndicator.style.transition = originalTransition;
            }
          }

          tabButtons.forEach((button) => {
            button.addEventListener("click", (e) => {
              setActiveTab(e.currentTarget);
            });
          });

          const initiallyActiveButton = tabNav.querySelector(".tab-button.active");
          if (initiallyActiveButton) {
            requestAnimationFrame(() => {
              setActiveTab(initiallyActiveButton, true);
            });
          }

          window.addEventListener("resize", () => {
            requestAnimationFrame(() => {
              const currentActiveButton = tabNav.querySelector(".tab-button.active");
              if (currentActiveButton) {
                setActiveTab(currentActiveButton, true);
              }
            });
          });
        }
>>>>>>> 3cc67086
      });
    </script>
  </body>
</html><link rel="stylesheet" href="index.css">
<script src="index.tsx" type="module"></script><|MERGE_RESOLUTION|>--- conflicted
+++ resolved
@@ -189,13 +189,6 @@
     <div id="micStatus" class="debug-panel"></div>
 
     <script>
-<<<<<<< HEAD
-      document.addEventListener("DOMContentLoaded", () => {
-        const tabNav = document.querySelector(".tab-navigation");
-        const tabButtons = tabNav.querySelectorAll(".tab-button");
-        const activeTabIndicator = tabNav.querySelector(".active-tab-indicator");
-        const noteContents = document.querySelectorAll(".note-content"); // Includes summaryEditor, polishedNote, rawTranscription
-=======
       // Password protection system
       const CORRECT_PASSWORD = 'Mai210568';
       const PASSWORD_SESSION_KEY = 'dictation_app_authenticated';
@@ -229,7 +222,6 @@
         }
         return false;
       }
->>>>>>> 3cc67086
 
       function logout() {
         sessionStorage.removeItem(PASSWORD_SESSION_KEY);
@@ -250,13 +242,6 @@
         const passwordError = document.getElementById('passwordError');
         const logoutButton = document.getElementById('logoutButton');
 
-<<<<<<< HEAD
-          // Show the correct content div based on data-tab attribute
-          const targetContentId = tabName === 'summary' ? 'summaryEditor' : (tabName === 'note' ? 'polishedNote' : 'rawTranscription');
-          const targetContentDiv = document.getElementById(targetContentId);
-          if (targetContentDiv) {
-            targetContentDiv.classList.add("active");
-=======
         function handlePasswordSubmit() {
           const password = passwordInput.value;
           if (authenticate(password)) {
@@ -266,39 +251,22 @@
             passwordError.style.display = 'block';
             passwordInput.value = '';
             passwordInput.focus();
->>>>>>> 3cc67086
           }
         }
 
-<<<<<<< HEAD
-
-          const originalTransition = activeTabIndicator.style.transition;
-          if (skipAnimation) {
-            activeTabIndicator.style.transition = "none";
-          } else {
-            activeTabIndicator.style.transition = ""; // Use CSS defined transition
-=======
         passwordSubmit.addEventListener('click', handlePasswordSubmit);
         
         passwordInput.addEventListener('keypress', (e) => {
           if (e.key === 'Enter') {
             handlePasswordSubmit();
->>>>>>> 3cc67086
           }
         });
 
         logoutButton.addEventListener('click', logout);
 
-<<<<<<< HEAD
-          if (skipAnimation) {
-            activeTabIndicator.offsetHeight; // Force reflow
-            activeTabIndicator.style.transition = originalTransition;
-          }
-=======
         // Focus password input when modal is shown
         if (document.getElementById('passwordModal').style.display !== 'none') {
           passwordInput.focus();
->>>>>>> 3cc67086
         }
 
         // Tab navigation code (only runs if authenticated)
@@ -308,25 +276,6 @@
           const activeTabIndicator = tabNav.querySelector(".active-tab-indicator");
           const noteContents = document.querySelectorAll(".note-content");
 
-<<<<<<< HEAD
-        // Set initial active tab based on HTML class
-        const initiallyActiveButton = tabNav.querySelector(".tab-button.active");
-        if (initiallyActiveButton) {
-          requestAnimationFrame(() => { // Ensure layout is complete
-             setActiveTab(initiallyActiveButton, true); // true to skip animation on load
-          });
-        }
-        
-        // Ensure tab indicator is correctly positioned on resize
-        window.addEventListener("resize", () => {
-            requestAnimationFrame(() => {
-                const currentActiveButton = tabNav.querySelector(".tab-button.active");
-                if (currentActiveButton) {
-                    setActiveTab(currentActiveButton, true); // true to skip animation
-                }
-            });
-        });
-=======
           function setActiveTab(activeButton, skipAnimation = false) {
             if (!activeButton || !activeTabIndicator) return;
 
@@ -336,10 +285,20 @@
             const tabName = activeButton.getAttribute("data-tab");
             noteContents.forEach((content) => content.classList.remove("active"));
 
-            if (tabName === "raw") {
-              document.getElementById("rawTranscription").classList.add("active");
-            } else {
-              document.getElementById("polishedNote").classList.add("active");
+            let targetContentId;
+            if (tabName === "summary") {
+              targetContentId = "summaryEditor";
+            } else if (tabName === "note") {
+              targetContentId = "polishedNote";
+            } else if (tabName === "raw") {
+              targetContentId = "rawTranscription";
+            }
+
+            if (targetContentId) {
+              const targetContentDiv = document.getElementById(targetContentId);
+              if (targetContentDiv) {
+                targetContentDiv.classList.add("active");
+              }
             }
 
             const originalTransition = activeTabIndicator.style.transition;
@@ -380,7 +339,6 @@
             });
           });
         }
->>>>>>> 3cc67086
       });
     </script>
   </body>
